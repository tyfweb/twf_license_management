/* Product Management Shared Styles */
:root {
    /* Typography System - Optimized for cross-platform compatibility */
    --font-family-base: -apple-system, BlinkMacSystemFont, "Segoe UI", system-ui, Roboto, "Helvetica Neue", Arial, sans-serif;
    --font-family-heading: -apple-system, BlinkMacSystemFont, "Segoe UI", system-ui, Roboto, "Helvetica Neue", Arial, sans-serif;
    --font-family-mono: "SF Mono", Monaco, "Cascadia Code", "Roboto Mono", Consolas, "Courier New", monospace;
    
    /* Font Weights - Carefully selected for consistent rendering */
    --font-weight-light: 300;
    --font-weight-normal: 400;
    --font-weight-medium: 500;
    --font-weight-semibold: 600;
    --font-weight-bold: 700;
    
    /* Font Sizes */
    --font-size-xs: 0.75rem;    /* 12px */
    --font-size-sm: 0.875rem;   /* 14px */
    --font-size-base: 1rem;     /* 16px */
    --font-size-lg: 1.125rem;   /* 18px */
    --font-size-xl: 1.25rem;    /* 20px */
    --font-size-2xl: 1.5rem;    /* 24px */
    --font-size-3xl: 1.875rem;  /* 30px */
    
    /* Line Heights */
    --line-height-tight: 1.25;
    --line-height-normal: 1.5;
    --line-height-relaxed: 1.625;
    
    /* Letter Spacing */
    --letter-spacing-tight: -0.025em;
    --letter-spacing-normal: 0;
    --letter-spacing-wide: 0.025em;

    /* Primary Colors */
    --primary-color: #2563eb;
    --primary-hover: #1d4ed8;
    --primary-light: #dbeafe;
    --primary-color-light: #dbeafe;
    
    /* Status Colors */
    --success-color: #059669;
    --warning-color: #d97706;
    --danger-color: #dc2626;
    --info-color: #0891b2;
    
    /* Neutral Colors */
    --dark-color: #1e293b;
    --dark-secondary: #334155;
    --light-bg: #f8fafc;
    --white: #ffffff;
    --gray-50: #f9fafb;
    --gray-100: #f3f4f6;
    --gray-200: #e5e7eb;
    --gray-300: #d1d5db;
    --gray-400: #9ca3af;
    --gray-500: #6b7280;
    --gray-600: #4b5563;
    --gray-700: #374151;
    --gray-800: #1f2937;
    --gray-900: #111827;
    
    /* Text Colors */
    --text-primary: #1e293b;
    --text-secondary: #64748b;
    --text-muted: #94a3b8;
    
    /* Border Colors */
    --border-color: #e2e8f0;
    --border-light: #f1f5f9;
    
    /* Shadows */
    --shadow-sm: 0 1px 2px 0 rgba(0, 0, 0, 0.05);
    --shadow: 0 1px 3px 0 rgba(0, 0, 0, 0.1), 0 1px 2px 0 rgba(0, 0, 0, 0.06);
    --shadow-md: 0 4px 6px -1px rgba(0, 0, 0, 0.1), 0 2px 4px -1px rgba(0, 0, 0, 0.06);
    --shadow-lg: 0 10px 15px -3px rgba(0, 0, 0, 0.1), 0 4px 6px -2px rgba(0, 0, 0, 0.05);
    
    /* Border Radius */
    --radius-sm: 0.375rem;
    --radius: 0.5rem;
    --radius-md: 0.75rem;
    --radius-lg: 1rem;
}

/* ===== GLOBAL FONT OPTIMIZATION ===== */
/* Base typography reset and enhancement for cross-platform consistency */
* {
    -webkit-font-smoothing: antialiased;
    -moz-osx-font-smoothing: grayscale;
    text-rendering: optimizeLegibility;
}

body, 
.container-fluid,
.card,
.btn,
input,
textarea,
select,
.form-control,
.form-select {
    font-family: var(--font-family-base) !important;
}

/* Specific font weight adjustments for Mac Safari */
body {
    font-weight: var(--font-weight-normal);
    font-size: var(--font-size-base);
    line-height: var(--line-height-normal);
    letter-spacing: var(--letter-spacing-normal);
}

/* Headings optimization */
h1, h2, h3, h4, h5, h6,
.h1, .h2, .h3, .h4, .h5, .h6 {
    font-family: var(--font-family-heading) !important;
    font-weight: var(--font-weight-semibold) !important;
    letter-spacing: var(--letter-spacing-tight);
    line-height: var(--line-height-tight);
}

h1, .h1 { font-size: var(--font-size-3xl); }
h2, .h2 { font-size: var(--font-size-2xl); }
h3, .h3 { font-size: var(--font-size-xl); }
h4, .h4 { font-size: var(--font-size-lg); }
h5, .h5 { font-size: var(--font-size-base); }
h6, .h6 { font-size: var(--font-size-sm); }

/* Button font optimization */
.btn {
    font-weight: var(--font-weight-medium) !important;
    letter-spacing: var(--letter-spacing-normal);
}

/* Form element font optimization */
.form-control,
.form-select {
    font-weight: var(--font-weight-normal) !important;
    font-size: var(--font-size-sm);
}

/* Badge and small text optimization */
.badge {
    font-weight: var(--font-weight-medium) !important;
    letter-spacing: var(--letter-spacing-wide);
}

.small, small {
    font-size: var(--font-size-xs);
    font-weight: var(--font-weight-normal);
}

/* Card text optimization */
.card-title {
    font-weight: var(--font-weight-semibold) !important;
    font-size: var(--font-size-lg);
    letter-spacing: var(--letter-spacing-tight);
}

.card-text,
.card-body {
    font-weight: var(--font-weight-normal);
    font-size: var(--font-size-sm);
}

/* ===== PLATFORM-SPECIFIC FONT OPTIMIZATIONS ===== */
/* Safari-specific font weight adjustments */
@supports (-webkit-appearance: none) {
    body,
    .card,
    .btn,
    input,
    textarea,
    select {
        font-weight: 400 !important;
    }
    
    h1, h2, h3, h4, h5, h6,
    .h1, .h2, .h3, .h4, .h5, .h6 {
        font-weight: 600 !important;
    }
    
    .btn {
        font-weight: 500 !important;
    }
    
    .badge {
        font-weight: 500 !important;
    }
    
    .stats-number {
        font-weight: 700 !important;
    }
    
    .detail-label {
        font-weight: 600 !important;
    }
    
    .product-name,
    .consumer-name {
        font-weight: 600 !important;
    }
}

/* Firefox-specific optimizations */
@-moz-document url-prefix() {
    body {
        font-weight: 400;
    }
}

/* ===== HEADER STYLING ===== */
.header {
    margin-bottom: 1.5rem;
    padding-bottom: 0.75rem;
    border-bottom: 1px solid #e9ecef;
}

.header h2 {
    color: var(--text-primary);
    font-weight: var(--font-weight-semibold) !important;
    font-size: var(--font-size-2xl);
    letter-spacing: var(--letter-spacing-tight);
    line-height: var(--line-height-tight);
}

.header p {
    font-size: var(--font-size-sm);
    font-weight: var(--font-weight-normal);
    color: var(--text-secondary);
}

/* ===== UNIFIED STATISTICS CARDS ===== */
.stats-card {
    background: var(--white);
    border-radius: var(--radius);
    border: 1px solid var(--border-color);
    box-shadow: var(--shadow-sm);
    padding: 1.25rem;
    display: flex;
    align-items: center;
    gap: 1rem;
    transition: all 0.2s ease;
}

.stats-card:hover {
    transform: translateY(-2px);
    box-shadow: var(--shadow-md);
}

/* Stats Card Variants */
.stats-card-success {
    border-left: 4px solid var(--success-color);
}

.stats-card-warning {
    border-left: 4px solid var(--warning-color);
}

.stats-card-danger {
    border-left: 4px solid var(--danger-color);
}

.stats-card-info {
    border-left: 4px solid var(--info-color);
}

.stats-card-primary {
    border-left: 4px solid var(--primary-color);
}

/* Stats Card Icons */
.stats-icon {
    width: 3rem;
    height: 3rem;
    border-radius: var(--radius);
    background: var(--gray-100);
    display: flex;
    align-items: center;
    justify-content: center;
    flex-shrink: 0;
}

.stats-icon i {
    font-size: 1.25rem;
    color: var(--gray-600);
}

.stats-card-success .stats-icon {
    background: var(--primary-light);
}

.stats-card-success .stats-icon i {
    color: var(--success-color);
}

.stats-card-warning .stats-icon {
    background: rgba(217, 119, 6, 0.1);
}

.stats-card-warning .stats-icon i {
    color: var(--warning-color);
}

.stats-card-danger .stats-icon {
    background: rgba(220, 38, 38, 0.1);
}

.stats-card-danger .stats-icon i {
    color: var(--danger-color);
}

/* Stats Card Content */
.stats-content {
    flex: 1;
}

.stats-number {
    font-size: var(--font-size-2xl);
    font-weight: var(--font-weight-bold) !important;
    color: var(--text-primary);
    line-height: var(--line-height-tight);
    margin-bottom: 0.25rem;
}

.stats-label {
    font-size: var(--font-size-sm);
    font-weight: var(--font-weight-medium);
    color: var(--text-secondary);
    text-transform: uppercase;
    letter-spacing: var(--letter-spacing-wide);
    line-height: var(--line-height-normal);
}

.stats-meta {
    font-size: 0.75rem;
    color: var(--text-muted);
    margin-top: 0.25rem;
}

/* ===== SECTION LAYOUTS ===== */
.edit-section {
    background: var(--white);
    border-radius: var(--radius);
    border: 1px solid var(--border-color);
    box-shadow: var(--shadow-sm);
    margin-bottom: 1.5rem;
}

.sidebar-section {
    background: var(--white);
    border-radius: var(--radius);
    border: 1px solid var(--border-color);
    box-shadow: var(--shadow-sm);
    margin-bottom: 1.5rem;
    overflow: hidden;
    transition: all 0.2s ease;
}

.sidebar-section:hover {
    box-shadow: var(--shadow-md);
}

.sidebar-section-title {
    padding: 1rem 1.25rem;
    border-bottom: 1px solid var(--border-color);
    background: linear-gradient(135deg, var(--gray-50) 0%, #f1f5f9 100%);
    font-weight: var(--font-weight-semibold);
    font-size: var(--font-size-sm);
    color: var(--text-primary);
    margin: 0;
    display: flex;
    align-items: center;
    text-transform: uppercase;
    letter-spacing: var(--letter-spacing-wide);
}

.sidebar-section-content {
    padding: 1.25rem;
}

.section-header {
    padding: 1rem 1.25rem;
    border-bottom: 1px solid var(--border-color);
    background: var(--gray-50);
    border-radius: var(--radius) var(--radius) 0 0;
}

.section-header h5,
.section-header h6 {
    margin: 0;
    font-weight: 600;
    color: var(--text-primary);
}

.section-content {
    padding: 1.25rem;
}

/* ===== SIDEBAR COMPONENTS ===== */
.status-info {
    margin-bottom: 1rem;
}

.info-list {
    margin: 0;
}

.info-item {
    display: flex;
    justify-content: space-between;
    align-items: flex-start;
    padding: 0.75rem 0;
    border-bottom: 1px solid var(--border-light);
}

.info-item:last-child {
    border-bottom: none;
    padding-bottom: 0;
}

.info-item:first-child {
    padding-top: 0;
}

.info-label {
    font-size: var(--font-size-xs);
    font-weight: var(--font-weight-semibold);
    color: var(--text-secondary);
    text-transform: uppercase;
    letter-spacing: var(--letter-spacing-wide);
    flex-shrink: 0;
    margin-right: 1rem;
}

.info-value {
    font-size: var(--font-size-sm);
    font-weight: var(--font-weight-normal);
    color: var(--text-primary);
    text-align: right;
    word-break: break-word;
}

.stats-grid {
    display: grid;
    grid-template-columns: repeat(auto-fit, minmax(80px, 1fr));
    gap: 1rem;
    margin-top: 1rem;
}

.stat-item {
    text-align: center;
    padding: 0.75rem;
    background: var(--gray-50);
    border-radius: var(--radius-sm);
    border: 1px solid var(--border-light);
}

.stat-value {
    font-size: var(--font-size-lg);
    font-weight: var(--font-weight-bold);
    color: var(--text-primary);
    line-height: var(--line-height-tight);
    margin-bottom: 0.25rem;
}

.stat-label {
    font-size: var(--font-size-xs);
    font-weight: var(--font-weight-medium);
    color: var(--text-secondary);
    text-transform: uppercase;
    letter-spacing: var(--letter-spacing-wide);
}

/* ===== SEARCH SECTION ===== */
.search-section {
    background: white;
    padding: 1.25rem;
    border-radius: var(--radius);
    box-shadow: var(--shadow-sm);
    border: 1px solid var(--border-color);
}

.search-section .form-check {
    white-space: nowrap;
    margin-bottom: 0;
}

.search-section .form-check-label {
    font-size: 0.875rem;
    color: var(--text-secondary);
}

.search-box {
    position: relative;
}

.search-icon {
    position: absolute;
    left: 12px;
    top: 50%;
    transform: translateY(-50%);
    color: #6c757d;
    font-size: 0.875rem;
}

.search-box .form-control {
    padding-left: 2.5rem;
    border: 1px solid #e9ecef;
    border-radius: 6px;
    font-size: 0.875rem;
}

.search-box .form-control:focus {
    border-color: #3b82f6;
    box-shadow: 0 0 0 0.2rem rgba(59, 130, 246, 0.1);
}

/* ===== CARD COMPONENTS ===== */
.product-card, .consumer-card {
    background: white;
    border-radius: var(--radius);
    border: 1px solid var(--border-color);
    box-shadow: var(--shadow-sm);
    transition: all 0.2s ease;
    overflow: hidden;
    height: 100%;
    display: flex;
    flex-direction: column;
}

.product-card:hover, .consumer-card:hover {
    box-shadow: var(--shadow-md);
    transform: translateY(-2px);
}

/* Product/Consumer Card Header */
.product-card-header, .consumer-card-header {
    background: linear-gradient(135deg, #f8f9fa 0%, #e9ecef 100%);
    padding: 1rem 1.25rem;
    border-bottom: 1px solid var(--border-color);
    display: flex;
    justify-content: space-between;
    align-items: center;
}

.product-info, .consumer-info {
    flex: 1;
}

.product-name, .consumer-name {
    font-size: var(--font-size-base);
    font-weight: var(--font-weight-semibold) !important;
    color: var(--text-primary);
    margin-bottom: 0;
    display: flex;
    align-items: center;
    letter-spacing: var(--letter-spacing-tight);
}

/* Product/Consumer Card Body */
.product-card-body, .consumer-card-body {
    padding: 1.25rem;
    flex: 1;
}

.product-detail, .consumer-detail {
    margin-bottom: 0.75rem;
}

.product-detail:last-child, .consumer-detail:last-child {
    margin-bottom: 0;
}

.detail-label {
    font-size: var(--font-size-xs);
    font-weight: var(--font-weight-semibold) !important;
    color: var(--text-secondary);
    text-transform: uppercase;
    letter-spacing: var(--letter-spacing-wide);
    margin-bottom: 0.25rem;
    display: block;
}

.detail-value {
    font-size: var(--font-size-sm);
    font-weight: var(--font-weight-normal);
    color: var(--text-primary);
    display: flex;
    align-items: center;
    line-height: var(--line-height-normal);
}

.detail-value i {
    color: var(--text-secondary);
    margin-right: 0.5rem;
}

/* Product/Consumer Card Actions */
.product-card-actions, .consumer-card-actions {
    padding: 1rem 1.25rem;
    background: var(--gray-50);
    border-top: 1px solid var(--border-color);
    margin-top: auto;
}

.product-card-actions .btn, .consumer-card-actions .btn {
    font-size: 0.75rem;
    padding: 0.375rem 0.5rem;
    border-radius: var(--radius-sm);
}

.card-header-custom {
    background: linear-gradient(135deg, #f8f9fa 0%, #e9ecef 100%);
    padding: 1rem 1.25rem;
    border-bottom: 1px solid var(--border-color);
}

.card-body-custom {
    padding: 1.25rem;
}

.card-title {
    font-size: 1.125rem;
    font-weight: 600;
    color: var(--text-primary);
    margin-bottom: 0.5rem;
}

.card-description {
    color: var(--text-secondary);
    font-size: 0.875rem;
    line-height: 1.4;
    margin-bottom: 1rem;
}

/* ===== VIEW AND GRID LAYOUT ===== */
.view-container {
    animation: fadeIn 0.3s ease-in;
}

.view-container .row {
    margin: 0;
}

.view-container .row > [class*="col-"] {
    padding-right: 0.75rem;
    padding-left: 0.75rem;
    margin-bottom: 1.5rem;
}

/* Ensure equal height cards in grid */
.view-container [class*="col-"] > .product-card,
.view-container [class*="col-"] > .consumer-card {
    height: 100%;
}

/* Grid responsive adjustments */
@media (max-width: 575.98px) {
    .view-container .row > [class*="col-"] {
        margin-bottom: 1rem;
    }
    
    .product-card-actions .btn span,
    .consumer-card-actions .btn span {
        display: none !important;
    }
}

@media (min-width: 576px) and (max-width: 991.98px) {
    .product-card-actions .btn,
    .consumer-card-actions .btn {
        font-size: 0.7rem;
        padding: 0.25rem 0.375rem;
    }
}

/* ===== GRID LAYOUT IMPROVEMENTS ===== */
.form-section {
    margin-bottom: 2rem;
    padding: 1.5rem;
    background: var(--gray-50);
    border-radius: var(--radius);
    border: 1px solid var(--border-light);
    position: relative;
}

.form-section::after {
    content: "";
    position: absolute;
    bottom: -1rem;
    left: 0;
    right: 0;
    height: 1px;
    background: linear-gradient(to right, transparent, #dee2e6, transparent);
}

.form-section:last-child::after {
    display: none;
}

.form-section-title {
    color: var(--text-primary);
    font-weight: 600;
    margin-bottom: 1rem;
    padding-bottom: 0.5rem;
    border-bottom: 1px solid var(--border-color);
    font-size: 1rem;
}

.form-label {
    font-weight: 500;
    color: var(--text-primary);
    margin-bottom: 0.5rem;
    font-size: 0.875rem;
}

.form-control {
    border: 1px solid var(--border-color);
    border-radius: var(--radius-sm);
    padding: 0.5rem 0.75rem;
    font-size: 0.875rem;
    transition: all 0.2s ease;
}

.form-control:focus {
    border-color: var(--primary-color);
    box-shadow: 0 0 0 0.2rem var(--primary-light);
    outline: none;
}

.form-text {
    font-size: 0.75rem;
    color: var(--text-muted);
    margin-top: 0.25rem;
}

/* ===== BUTTON STYLING ===== */
.btn {
    padding: 0.5rem 1rem;
    border-radius: var(--radius-sm);
    font-weight: 500;
    font-size: 0.875rem;
    transition: all 0.2s ease;
    border: 1px solid transparent;
}

.btn-primary {
    background: var(--primary-color);
    color: white;
    border-color: var(--primary-color);
}

.btn-primary:hover {
    background: var(--primary-hover);
    border-color: var(--primary-hover);
}

.btn-outline-primary {
    color: var(--primary-color);
    border-color: var(--primary-color);
    background: transparent;
}

.btn-outline-primary:hover {
    background: var(--primary-color);
    border-color: var(--primary-color);
    color: var(--white);
}

.btn-outline-secondary {
    color: var(--gray-600);
    border-color: var(--gray-400);
    background: transparent;
}

.btn-outline-secondary:hover {
    background: var(--gray-600);
    border-color: var(--gray-600);
    color: var(--white);
}

.btn-success {
    background: var(--success-color);
    color: white;
    border-color: var(--success-color);
}

.btn-warning {
    background: var(--warning-color);
    color: white;
    border-color: var(--warning-color);
}

.btn-danger {
    background: var(--danger-color);
    color: white;
    border-color: var(--danger-color);
}

/* ===== BADGE STYLING ===== */
.badge {
    font-weight: 600;
    padding: 0.375rem 0.75rem;
    border-radius: var(--radius);
    font-size: 0.75rem;
}

.badge.bg-success {
    background-color: var(--success-color) !important;
    color: white !important;
}

.badge.bg-warning {
    background-color: var(--warning-color) !important;
    color: white !important;
}

.badge.bg-danger {
    background-color: var(--danger-color) !important;
    color: white !important;
}

.badge.bg-info {
    background-color: var(--info-color) !important;
    color: white !important;
}

.badge.bg-secondary {
    background-color: var(--gray-500) !important;
    color: white !important;
}

/* ===== TABLE STYLING ===== */
.table {
    margin-bottom: 0;
}

.table th {
    font-weight: 600;
    color: var(--text-primary);
    border-bottom: 2px solid var(--border-color);
    font-size: 0.875rem;
    padding: 0.75rem;
}

.table td {
    padding: 0.75rem;
    vertical-align: middle;
    font-size: 0.875rem;
    border-bottom: 1px solid var(--border-light);
}

.table-hover tbody tr:hover {
    background-color: var(--gray-50);
}

.table-light {
    background-color: var(--gray-50);
}

/* ===== MODAL STYLING ===== */
.modal-content {
    border: none;
    border-radius: var(--radius-lg);
    box-shadow: var(--shadow-lg);
}

.modal-header {
    background: var(--gray-50);
    border-bottom: 1px solid var(--border-color);
    border-radius: var(--radius-lg) var(--radius-lg) 0 0;
    padding: 1.5rem;
}

.modal-title {
    font-weight: 700;
    color: var(--text-primary);
}

.modal-body {
    padding: 1.5rem;
}

.modal-footer {
    background: var(--gray-50);
    border-top: 1px solid var(--border-color);
    border-radius: 0 0 var(--radius-lg) var(--radius-lg);
    padding: 1rem 1.5rem;
}

/* ===== BREADCRUMB STYLING ===== */
.breadcrumb {
    background: transparent;
    padding: 0;
    margin-bottom: 1rem;
    font-size: 0.875rem;
}

.breadcrumb-item {
    color: var(--text-muted);
}

.breadcrumb-item a {
    color: var(--primary-color);
    text-decoration: none;
}

.breadcrumb-item a:hover {
    color: var(--primary-hover);
    text-decoration: underline;
}

.breadcrumb-item.active {
    color: var(--text-secondary);
    font-weight: 500;
}

/* ===== DETAIL VIEW STYLES ===== */
.detail-group {
    margin-bottom: 1rem;
}

.detail-group:last-child {
    margin-bottom: 0;
}

.detail-label {
    font-weight: 600;
    color: var(--text-primary);
    font-size: 0.875rem;
    margin-bottom: 0.25rem;
    display: block;
}

.detail-value {
    color: var(--text-secondary);
    font-size: 0.875rem;
    line-height: 1.4;
}

/* ===== PROGRESS STYLING ===== */
.progress {
    height: 0.5rem;
    background-color: var(--gray-200);
    border-radius: var(--radius);
}

.progress-bar {
    border-radius: var(--radius);
    transition: width 0.3s ease;
}

.progress-item {
    margin-bottom: 1rem;
}

.progress-item:last-child {
    margin-bottom: 0;
}

/* ===== UTILITY CLASSES ===== */
.text-truncate-2 {
    display: -webkit-box;
    -webkit-line-clamp: 2;
    line-clamp: 2;
    -webkit-box-orient: vertical;
    overflow: hidden;
}

.text-truncate-3 {
    display: -webkit-box;
    -webkit-line-clamp: 3;
    line-clamp: 3;
    -webkit-box-orient: vertical;
    overflow: hidden;
}

.border-left-primary {
    border-left: 4px solid var(--primary-color);
}

.border-left-success {
    border-left: 4px solid var(--success-color);
}

.border-left-warning {
    border-left: 4px solid var(--warning-color);
}

.border-left-danger {
    border-left: 4px solid var(--danger-color);
}

/* ===== RESPONSIVE HELPERS ===== */
@media (max-width: 767.98px) {
    .stats-card {
        flex-direction: column;
        text-align: center;
        gap: 0.75rem;
    }
    
    .section-header,
    .section-content {
        padding: 1rem;
    }
    
    .table-responsive {
        border-radius: var(--radius);
    }
}

/* ===== ANIMATION HELPERS ===== */
.fade-in {
    animation: fadeIn 0.3s ease-in;
}

@keyframes fadeIn {
    from {
        opacity: 0;
        transform: translateY(10px);
    }
    to {
        opacity: 1;
        transform: translateY(0);
    }
}

.slide-up {
    animation: slideUp 0.3s ease-out;
}

@keyframes slideUp {
    from {
        opacity: 0;
        transform: translateY(20px);
    }
    to {
        opacity: 1;
        transform: translateY(0);
    }
}

/* ===== AVATAR COMPONENTS ===== */
.avatar {
    width: 2.5rem;
    height: 2.5rem;
    display: flex;
    align-items: center;
    justify-content: center;
    border-radius: var(--radius);
}

.avatar.avatar-lg {
    width: 4rem;
    height: 4rem;
}

.avatar.avatar-sm {
    width: 2rem;
    height: 2rem;
}

.avatar.avatar-xs {
    width: 1.5rem;
    height: 1.5rem;
}

/* ===== BACKGROUND COLOR VARIANTS ===== */
.bg-primary-soft {
    background-color: rgba(13, 110, 253, 0.1);
}

.bg-success-soft {
    background-color: rgba(25, 135, 84, 0.1);
}

.bg-danger-soft {
    background-color: rgba(220, 53, 69, 0.1);
}

.bg-warning-soft {
    background-color: rgba(255, 193, 7, 0.1);
}

.bg-info-soft {
    background-color: rgba(13, 202, 240, 0.1);
}

/* ===== INTERACTIVE CARD COMPONENTS ===== */
.role-card {
    cursor: pointer;
    transition: all 0.2s ease;
    border: 1px solid var(--border-color);
    position: relative;
    overflow: hidden;
}

.role-card:hover {
    border-color: var(--primary-color) !important;
    transform: translateY(-2px);
    box-shadow: var(--shadow-md) !important;
}

.role-card.border-primary {
    border-color: var(--primary-color) !important;
    background: var(--primary-light);
}

.role-card .form-check {
    margin: 0;
}

.role-card .form-check-input {
    position: absolute;
    opacity: 0;
}

.role-card .form-check-label {
    cursor: pointer;
    margin: 0;
    width: 100%;
    display: block;
}

.role-card .form-check-input:checked + .form-check-label {
    color: var(--primary-color);
}

.role-card .form-check-input:checked + .form-check-label .fw-semibold {
    color: var(--primary-color);
}

/* ===== ROLE BADGES ===== */
.badge-role-administrator {
    background-color: #dc3545;
    color: white;
}

.badge-role-manager {
    background-color: #fd7e14;
    color: white;
}

.badge-role-user {
    background-color: #6f42c1;
    color: white;
}

/* ===== DETAIL VIEW STYLING ===== */
.detail-card {
    border: none;
    box-shadow: var(--shadow-sm);
    border-radius: var(--radius);
}

.detail-card .card-header {
    background: var(--white);
    border-bottom: 1px solid var(--border-color);
    padding: 1.25rem;
}

.detail-card .card-body {
    padding: 1.5rem;
}

.form-control-plaintext {
    padding: 0.5rem 0;
    font-weight: 500;
    color: var(--text-primary);
    border-bottom: 1px solid transparent;
}

.form-control-plaintext-custom {
    background: var(--gray-50);
    border: 1px solid var(--border-color);
    border-left: none;
    border-radius: 0 var(--radius-sm) var(--radius-sm) 0;
    padding: 0.5rem 0.75rem;
    font-size: var(--font-size-sm);
    font-weight: var(--font-weight-medium);
    color: var(--text-primary);
    display: flex;
    align-items: center;
    min-height: calc(1.5em + 1rem + 2px);
    flex: 1;
    line-height: 1.5;
}

.username-display .input-group {
    width: 100%;
}

.username-display .input-group-text {
    background: var(--gray-100);
    border-color: var(--border-color);
    color: var(--text-secondary);
    border-right: none;
}

.info-section {
    margin-bottom: 1.5rem;
}

.info-section:last-child {
    margin-bottom: 0;
}

/* ===== FORM SECTION INFO ITEMS ===== */
.form-section .info-item {
    display: flex;
    flex-direction: column;
    align-items: flex-start;
    padding: 0.75rem;
    background: var(--white);
    border-radius: var(--radius-sm);
    border: 1px solid var(--border-light);
    text-align: center;
    min-height: 4rem;
    transition: all 0.2s ease;
}

.form-section .info-item:hover {
    background: var(--gray-50);
    border-color: var(--border-color);
    box-shadow: var(--shadow-sm);
}

.form-section .info-item .info-label {
    font-size: var(--font-size-xs);
    font-weight: var(--font-weight-semibold);
    color: var(--text-secondary);
    text-transform: uppercase;
    letter-spacing: var(--letter-spacing-wide);
    margin-bottom: 0.5rem;
    width: 100%;
}

.form-section .info-item .info-value {
    font-size: var(--font-size-sm);
    font-weight: var(--font-weight-medium);
    color: var(--text-primary);
    width: 100%;
    word-wrap: break-word;
}

/* ===== SECURITY COMPONENTS ===== */
.security-tip {
    margin-bottom: 1rem;
    padding: 0.75rem;
    background: var(--white);
    border-radius: var(--radius-sm);
    border: 1px solid var(--border-light);
    transition: all 0.2s ease;
    position: relative;
    z-index: 1;
}

.security-tip:hover {
    background: var(--gray-50);
    border-color: var(--border-color);
}

.security-tip:last-child {
    margin-bottom: 0;
}

/* Security tips grid for sidebar */
.security-tips-grid {
    display: block;
    width: 100%;
}

.security-tips-grid .security-tip {
    width: 100%;
    display: block;
    margin-bottom: 0.75rem;
    padding: 0.5rem;
    background: var(--gray-50);
    border: 1px solid var(--border-light);
    border-radius: var(--radius-sm);
    transition: all 0.2s ease;
}

.security-tips-grid .security-tip:hover {
    background: var(--white);
    border-color: var(--border-color);
    box-shadow: var(--shadow-sm);
}

.security-tips-grid .security-tip:last-child {
    margin-bottom: 0;
}

/* Password strength and validation indicators - Enhanced stability */
.password-strength {
    margin-top: 0.5rem !important;
    opacity: 1 !important;
    visibility: visible !important;
    transition: none !important;
    display: block !important;
    position: relative !important;
    z-index: 10 !important;
}

.password-match {
    margin-top: 0.5rem !important;
    opacity: 1 !important;
    visibility: visible !important;
    transition: none !important;
    display: block !important;
    position: relative !important;
    z-index: 10 !important;
}

.password-strength-text {
    font-size: var(--font-size-xs);
    margin-top: 0.25rem;
    display: block !important;
    opacity: 1 !important;
}

.strength-label {
    font-weight: var(--font-weight-semibold);
    display: inline !important;
}

.match-text {
    font-size: var(--font-size-xs);
    display: inline !important;
    opacity: 1 !important;
}

/* Stable sidebar sections - prevent any layout shifts */
.sidebar-section {
    position: relative;
    min-height: auto;
    contain: layout;
}

.sidebar-section-content {
    position: relative;
    z-index: 1;
}

.sidebar-section-content .alert {
    position: relative;
    z-index: 2;
    opacity: 1 !important;
    visibility: visible !important;
    display: block !important;
}

/* Border color variants for alerts */
.border-left-info {
    border-left: 4px solid var(--info-color);
}

.border-left-success {
    border-left: 4px solid var(--success-color);
}

.border-left-warning {
    border-left: 4px solid var(--warning-color);
}

.border-left-danger {
    border-left: 4px solid var(--danger-color);
}

<<<<<<< HEAD
/* Theme Selector Styles */
.theme-selector-container {
    background: var(--white);
    border-radius: var(--radius);
    padding: 1rem;
    border: 1px solid var(--border-color);
}

.theme-options {
    gap: 1rem;
}

.theme-option {
    cursor: pointer;
    text-align: center;
    transition: all 0.2s ease;
    padding: 0.5rem;
    border-radius: var(--radius);
    border: 2px solid transparent;
}

.theme-option:hover {
    border-color: var(--primary-color);
    transform: translateY(-2px);
}

.theme-option.active {
    border-color: var(--primary-color);
    background-color: var(--primary-light);
}

.theme-preview {
    width: 80px;
    height: 60px;
    border-radius: 6px;
    overflow: hidden;
    margin-bottom: 0.5rem;
    border: 1px solid var(--border-color);
    position: relative;
}

.theme-preview-header {
    height: 20px;
    width: 100%;
}

.theme-preview-content {
    padding: 8px;
    height: 40px;
    display: flex;
    flex-direction: column;
    gap: 4px;
}

.theme-preview-text {
    height: 8px;
    border-radius: 2px;
    width: 70%;
}

.theme-preview-button {
    height: 6px;
    border-radius: 2px;
    width: 30%;
}

/* Default Theme Preview */
.theme-preview-default .theme-preview-header {
    background: #2563eb;
}

.theme-preview-default .theme-preview-content {
    background: #ffffff;
}

.theme-preview-default .theme-preview-text {
    background: #e5e7eb;
}

.theme-preview-default .theme-preview-button {
    background: #2563eb;
}

/* Dark Theme Preview */
.theme-preview-dark .theme-preview-header {
    background: #1f2937;
}

.theme-preview-dark .theme-preview-content {
    background: #111827;
}

.theme-preview-dark .theme-preview-text {
    background: #374151;
}

.theme-preview-dark .theme-preview-button {
    background: #3b82f6;
}

.theme-preview {
    width: 80px;
    height: 60px;
    border-radius: 6px;
    overflow: hidden;
    margin-bottom: 0.5rem;
    border: 1px solid var(--border-color);
    position: relative;
}

.theme-preview-header {
    height: 20px;
    width: 100%;
}

.theme-preview-content {
    padding: 8px;
    height: 40px;
    display: flex;
    flex-direction: column;
    gap: 4px;
}

.theme-preview-text {
    height: 8px;
    border-radius: 2px;
    width: 70%;
}

.theme-preview-button {
    height: 6px;
    border-radius: 2px;
    width: 30%;
}

/* Default Theme Preview */
.theme-preview-default .theme-preview-header {
    background: #2563eb;
}

.theme-preview-default .theme-preview-content {
    background: #ffffff;
}

.theme-preview-default .theme-preview-text {
    background: #e5e7eb;
}

.theme-preview-default .theme-preview-button {
    background: #2563eb;
}

/* Dark Theme Preview */
.theme-preview-dark .theme-preview-header {
    background: #1f2937;
}

.theme-preview-dark .theme-preview-content {
    background: #111827;
}

.theme-preview-dark .theme-preview-text {
    background: #374151;
}

.theme-preview-dark .theme-preview-button {
    background: #3b82f6;
}

/* Blue Theme Preview */
.theme-preview-blue .theme-preview-header {
    background: #1e40af;
}

.theme-preview-blue .theme-preview-content {
    background: #eff6ff;
}

.theme-preview-blue .theme-preview-text {
    background: #dbeafe;
}

.theme-preview-blue .theme-preview-button {
    background: #1e40af;
}

/* Green Theme Preview */
.theme-preview-green .theme-preview-header {
    background: #047857;
}

.theme-preview-green .theme-preview-content {
    background: #f0fdf4;
}

.theme-preview-green .theme-preview-text {
    background: #dcfce7;
}

.theme-preview-green .theme-preview-button {
    background: #047857;
}

/* Purple Theme Preview */
.theme-preview-purple .theme-preview-header {
    background: #7c3aed;
}

.theme-preview-purple .theme-preview-content {
    background: #faf5ff;
}

.theme-preview-purple .theme-preview-text {
    background: #e9d5ff;
}

.theme-preview-purple .theme-preview-button {
    background: #7c3aed;
}

.theme-label {
    font-size: var(--font-size-sm);
    font-weight: var(--font-weight-medium);
    color: var(--text-secondary);
}

.theme-settings {
    background: var(--white);
    border-radius: var(--radius);
    padding: 1rem;
    border: 1px solid var(--border-color);
}

.theme-actions {
    display: flex;
    gap: 0.5rem;
    flex-wrap: wrap;
}

#transitionValue {
    min-width: 70px;
    font-size: var(--font-size-sm);
}

/* Theme transition effects */
.theme-transition {
    transition: background-color 0.3s ease, color 0.3s ease, border-color 0.3s ease;
}

/* Responsive design for theme selector */
@media (max-width: 768px) {
    .theme-options {
        justify-content: center;
    }
    
    .theme-preview {
        width: 60px;
        height: 45px;
    }
    
    .theme-preview-header {
        height: 15px;
    }
    
    .theme-preview-content {
        height: 30px;
        padding: 6px;
    }
    
    .theme-actions {
        justify-content: center;
=======
/* ===== ACCESS DENIED PAGE STYLES ===== */
.access-denied-container {
    min-height: 70vh;
    display: flex;
    align-items: center;
    justify-content: center;
}

.access-denied-card {
    max-width: 500px;
    border: none;
    border-radius: var(--radius-lg);
    box-shadow: var(--shadow-lg);
    overflow: hidden;
}

.access-denied-header {
    background: linear-gradient(135deg, #dc2626 0%, #b91c1c 100%);
    color: white;
    padding: 2rem;
    text-align: center;
    position: relative;
}

.access-denied-header::before {
    content: '';
    position: absolute;
    top: 0;
    left: 0;
    right: 0;
    bottom: 0;
    background: linear-gradient(45deg, rgba(255,255,255,0.1) 25%, transparent 25%), 
                linear-gradient(-45deg, rgba(255,255,255,0.1) 25%, transparent 25%), 
                linear-gradient(45deg, transparent 75%, rgba(255,255,255,0.1) 75%), 
                linear-gradient(-45deg, transparent 75%, rgba(255,255,255,0.1) 75%);
    background-size: 20px 20px;
    background-position: 0 0, 0 10px, 10px -10px, -10px 0px;
    opacity: 0.3;
}

.access-denied-icon {
    font-size: 4rem;
    margin-bottom: 1rem;
    opacity: 0.9;
    position: relative;
    z-index: 1;
}

.access-denied-title {
    font-size: 1.75rem;
    font-weight: 600;
    margin: 0;
    position: relative;
    z-index: 1;
    letter-spacing: -0.025em;
}

.access-denied-body {
    padding: 2.5rem;
    text-align: center;
    background: white;
}

.access-denied-message {
    font-size: 1.1rem;
    color: var(--text-secondary);
    margin-bottom: 2rem;
    line-height: 1.6;
}

.access-denied-details {
    background: var(--gray-50);
    border-radius: var(--radius);
    padding: 1.5rem;
    margin-bottom: 2rem;
    border-left: 4px solid var(--danger-color);
}

.access-denied-details h6 {
    color: var(--text-primary);
    font-weight: 600;
    margin-bottom: 0.75rem;
    display: flex;
    align-items: center;
    justify-content: center;
    gap: 0.5rem;
}

.access-denied-details p {
    color: var(--text-secondary);
    margin: 0;
    font-size: 0.95rem;
}

.btn-group-access {
    display: flex;
    gap: 1rem;
    justify-content: center;
    flex-wrap: wrap;
}

.btn-access {
    padding: 0.75rem 1.5rem;
    font-weight: 500;
    border-radius: var(--radius);
    transition: all 0.2s ease;
    text-decoration: none;
    display: inline-flex;
    align-items: center;
    gap: 0.5rem;
}

.btn-access-primary {
    background: var(--primary-color);
    color: white;
    border: 2px solid var(--primary-color);
}

.btn-access-primary:hover {
    background: var(--primary-hover);
    border-color: var(--primary-hover);
    color: white;
    transform: translateY(-1px);
    box-shadow: var(--shadow-md);
}

.btn-access-secondary {
    background: white;
    color: var(--text-secondary);
    border: 2px solid var(--border-color);
}

.btn-access-secondary:hover {
    background: var(--gray-50);
    border-color: var(--gray-300);
    color: var(--text-primary);
    transform: translateY(-1px);
}

.error-code {
    font-family: var(--font-family-mono);
    font-size: 0.875rem;
    color: var(--text-muted);
    margin-top: 1rem;
    padding-top: 1rem;
    border-top: 1px solid var(--border-light);
}

/* Access Denied Mobile Responsive */
@media (max-width: 576px) {
    .access-denied-container {
        padding: 1rem;
        min-height: 60vh;
    }
    
    .access-denied-header {
        padding: 1.5rem;
    }
    
    .access-denied-body {
        padding: 1.5rem;
    }
    
    .access-denied-icon {
        font-size: 3rem;
    }
    
    .access-denied-title {
        font-size: 1.5rem;
    }
    
    .btn-group-access {
        flex-direction: column;
        align-items: stretch;
>>>>>>> adff3e50
    }
}<|MERGE_RESOLUTION|>--- conflicted
+++ resolved
@@ -1367,7 +1367,6 @@
     border-left: 4px solid var(--danger-color);
 }
 
-<<<<<<< HEAD
 /* Theme Selector Styles */
 .theme-selector-container {
     background: var(--white);
@@ -1639,7 +1638,9 @@
     
     .theme-actions {
         justify-content: center;
-=======
+    }
+}
+
 /* ===== ACCESS DENIED PAGE STYLES ===== */
 .access-denied-container {
     min-height: 70vh;
@@ -1814,6 +1815,5 @@
     .btn-group-access {
         flex-direction: column;
         align-items: stretch;
->>>>>>> adff3e50
     }
 }